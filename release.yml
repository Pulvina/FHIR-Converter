--- conflicted
+++ resolved
@@ -18,11 +18,7 @@
   buildConfiguration: 'Release'
   major: 5
   minor: 0
-<<<<<<< HEAD
-  patch: 3
-=======
   patch: 4
->>>>>>> da89df42
   buildnum: $[counter(format('{0}.{1}.{2}',variables['major'],variables['minor'], variables['patch']), 1)]
   version: $(major).$(minor).$(patch).$(buildnum)
 
