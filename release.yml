--- conflicted
+++ resolved
@@ -5,13 +5,9 @@
 - master
 - dotliquid
 - refs/heads/dotliquid
-<<<<<<< HEAD
-pr: ['dotliquid']
-=======
 pr:
 - dotliquid
 - main
->>>>>>> f0dc5dbe
 
 variables:
   solution: '**/*.sln'
