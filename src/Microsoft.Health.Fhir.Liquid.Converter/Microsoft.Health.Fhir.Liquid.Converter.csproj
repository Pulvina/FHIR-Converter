--- conflicted
+++ resolved
@@ -13,10 +13,7 @@
     <PackageReference Include="Microsoft.Extensions.Logging" Version="3.1.9" />
     <PackageReference Include="Microsoft.Extensions.Logging.Abstractions" Version="3.1.9" />
     <PackageReference Include="Newtonsoft.Json" Version="13.0.1" />
-<<<<<<< HEAD
-=======
     <PackageReference Include="Newtonsoft.Json.Schema" Version="3.0.14" />
->>>>>>> 237a81bf
   </ItemGroup>
 
   <ItemGroup>
