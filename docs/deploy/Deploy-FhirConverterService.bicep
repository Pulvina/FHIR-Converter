/*
This template deploys the following:
* A container app running the FHIR-Converter
* Role assignment for the container app to read custom templates from the storage container (if the template storage account and container names are specified)
*/

@description('Location where the resources are deployed. For list of Azure regions where Container Apps is available, see [Products available by region](https://azure.microsoft.com/en-us/explore/global-infrastructure/products-by-region/?products=container-apps)')
@allowed([
  'australiaeast'
  'brazilsouth'
  'canadacentral'
  'canadaeast'
  'centralindia'
  'centralus'
  'chinanorth3'
  'eastasia'
  'eastus'
  'eastus2'
  'francecentral'
  'germanywestcentral'
  'japaneast'
  'koreacentral'
  'northcentralus'
  'northeurope'
  'norwayeast'
  'southafricanorth'
  'southcentralus'
  'southeastasia'
  'swedencentral'
  'switzerlandnorth'
  'uaenorth'
  'uksouth'
  'ukwest'
  'westcentralus'
  'westeurope'
  'westus'
  'westus2'
  'westus3'
])
param location string

@description('The name of the container app running the FHIR-Converter service.')
param appName string

@description('The name of the container apps environment where the app will run.')
param envName string

@description('Name of storage account containing custom templates. Leave blank if using default templates.')
param templateStorageAccountName string = ''

@description('Name of the container in the storage account containing custom templates. Leave blank if using default templates.')
param templateStorageAccountContainerName string = ''

@description('Name of the key vault containing the application insights connection string secret.')
param keyVaultName string = ''

@description('Name of the user-assigned managed identity to be used by the container app to access key vault secrets.')
param keyVaultUAMIName string = ''

@description('Minimum possible number of replicas per revision as the container app scales.')
param minReplicas int = 0

@description('Maximum possible number of replicas per revision as the container app scales.')
param maxReplicas int = 30

@description('CPU usage limit in cores.')
param cpuLimit string = '1.0'

@description('Memory usage limit in Gi.')
param memoryLimit string = '2Gi'

@description('If set to true, security will be enabled on the API endpoint.')
param securityEnabled bool = false

@description('List of audiences that the authentication token is intended for.')
param securityAuthenticationAudiences array = []

@description('Issuing authority of the JWT token.')
param securityAuthenticationAuthority string = ''

@description('Tag of the image to deploy. To see available image versions, visit the [FHIR Converter MCR page](https://mcr.microsoft.com/en-us/product/healthcareapis/fhir-converter/tags)')
param imageTag string

@description('Timestamp to append to container name. Defaults to time of deployment.')
param timestamp string = utcNow('yyyyMMddHHmmss')

@description('The ID of the user-assigned managed identity to be used by the container app to access application insights.')
param applicationInsightsUAMIName string = ''
<<<<<<< HEAD

param applicationInsightsConnectionStringSecretName string = ''

var configureApplicationInsights = !empty(applicationInsightsUAMIName)
=======

param applicationInsightsConnectionStringSecretName string = ''
>>>>>>> 4bd5aff5

// Get the UAMI with access to application insights
resource applicationInsightsUAMI 'Microsoft.ManagedIdentity/userAssignedIdentities@2023-01-31' existing = if (configureApplicationInsights) {
  name: applicationInsightsUAMIName
}

// Get the container apps environment
resource containerAppsEnvironment 'Microsoft.App/managedEnvironments@2023-05-01' existing = {
  name: envName
}

var configureApplicationInsights = !empty(applicationInsightsUAMIName)

resource applicationInsightsUAMI 'Microsoft.ManagedIdentity/userAssignedIdentities@2023-01-31' existing = if (configureApplicationInsights) {
  name: applicationInsightsUAMIName
}

// Security configuration
var securityEnabledConfigName = 'ConvertService__Security__Enabled'
var securityAuthenticationAudiencesConfigNamePrefix = 'ConvertService__Security__Authentication__Audiences__'
var securityAuthenticationAuthorityConfigName = 'ConvertService__Security__Authentication__Authority'
<<<<<<< HEAD

var securityEnabledConfiguration = [
=======
var securityConfiguration = union([
>>>>>>> 4bd5aff5
  {
    name: securityEnabledConfigName
    value: string(securityEnabled)
  }
<<<<<<< HEAD
]

var securityAuthenticationAuthorityConfig = [
=======
], (securityEnabled ? [
>>>>>>> 4bd5aff5
  {
    name: securityAuthenticationAuthorityConfigName
    value: securityAuthenticationAuthority
  }
] : []))

var securityAuthenticationAudiencesConfig = [for (audience, i) in securityAuthenticationAudiences: {
    name: '${securityAuthenticationAudiencesConfigNamePrefix}${i}'
    value: audience
}]

<<<<<<< HEAD
var securityConfiguration = concat(securityEnabledConfiguration, securityEnabled ? concat(securityAuthenticationAuthorityConfig, securityAuthenticationAudiencesConfig) : [])

=======
>>>>>>> 4bd5aff5
var integrateTemplateStore = !empty(templateStorageAccountName) && !empty(templateStorageAccountContainerName)

// Template hosting configuration
var storageEnvironmentSuffix = az.environment().suffixes.storage
var blobTemplateHostingConfigurationName = 'TemplateHosting__StorageAccountConfiguration__ContainerUrl'
var blobTemplateHostingConfigurationValue = 'https://${templateStorageAccountName}.blob.${storageEnvironmentSuffix}/${templateStorageAccountContainerName}'
var blobTemplateHostingConfiguration = integrateTemplateStore ? [
  {
    name: blobTemplateHostingConfigurationName
    value: blobTemplateHostingConfigurationValue
  }
] : []

// Application insights configuration
var applicationInsightsConnectionStringConfigurationName = 'ConvertService__Telemetry__AzureMonitor__ApplicationInsightsConnectionString'
var applicationInsightsUAMIClientIdConfigurationName = 'ConvertService__Telemetry__AzureMonitor__ManagedIdentityClientId'
var telemetryConfiguration = configureApplicationInsights ? [
    {
        name: applicationInsightsConnectionStringConfigurationName
        secretRef: applicationInsightsConnectionStringSecretName
    }
    {
        name: applicationInsightsUAMIClientIdConfigurationName
        value: applicationInsightsUAMI.properties.clientId
    }
] : []

// Environment Variables for Container App
<<<<<<< HEAD
var envConfiguration =  concat(securityConfiguration, telemetryConfiguration, blobTemplateHostingConfiguration)
=======
var envConfiguration =  concat(securityConfiguration, securityAuthenticationAudiencesConfig, telemetryConfiguration, blobTemplateHostingConfiguration)
>>>>>>> 4bd5aff5

var imageName = 'healthcareapis/fhir-converter'

// Configure identities
var applicationInsightsUAMIResourceId = configureApplicationInsights ? applicationInsightsUAMI.id : ''
var keyVaultUAMIResourceId = resourceId('Microsoft.ManagedIdentity/userAssignedIdentities', keyVaultUAMIName)
var userAssignedIdentities = configureApplicationInsights ? {
  '${applicationInsightsUAMIResourceId}' : {}
  '${keyVaultUAMIResourceId}' : {}
} : {}

var akvEnvironmentSuffix = az.environment().suffixes.keyvaultDns
var applicationInsightsConnStringAKVSecretUrl = 'https://${keyVaultName}${akvEnvironmentSuffix}/secrets/${applicationInsightsConnectionStringSecretName}'

resource containerApp 'Microsoft.App/containerApps@2023-05-01' = {
  name: appName
  location: location
  identity: (configureApplicationInsights) ? {
    type: 'SystemAssigned, UserAssigned'
    userAssignedIdentities: userAssignedIdentities
  } : {
    type: 'SystemAssigned'
  }
  properties:{
    managedEnvironmentId: containerAppsEnvironment.id
    configuration: {
      ingress: {
        targetPort: 8080
        external: true
      }
      secrets: configureApplicationInsights ? [
        {
          name: applicationInsightsConnectionStringSecretName
          keyVaultUrl: applicationInsightsConnStringAKVSecretUrl
          identity: keyVaultUAMIResourceId
        }
      ] : []
    }
    template: {
      containers: [
        {
          image: 'mcr.microsoft.com/${imageName}:${imageTag}'
          name: 'fhir-converter-${timestamp}'
          env: envConfiguration
          resources: {
            cpu: json(cpuLimit)
            memory: memoryLimit
          }
        }
      ]
      scale: {
        minReplicas: minReplicas
        maxReplicas: maxReplicas
      }
    }
  }
  tags: {
    fhirConverterEnvName: envName
    fhirConverterAppName: appName
    fhirConverterImageName: imageName
    fhirConverterImageVersion: imageTag
  }
}

// Reference the existing storage account
resource templateStorageAccount 'Microsoft.Storage/storageAccounts@2022-09-01' existing = if (integrateTemplateStore) {
  name: templateStorageAccountName
}

// Reference the existing blob service
resource templateBlobService 'Microsoft.Storage/storageAccounts/blobServices@2022-09-01' existing = if (integrateTemplateStore) {
  name: 'default'
  parent: templateStorageAccount
}

// Reference the existing container
resource templateStorageAccountContainer 'Microsoft.Storage/storageAccounts/blobServices/containers@2022-09-01' existing = if (integrateTemplateStore) {
  name: templateStorageAccountContainerName
  parent: templateBlobService
}

var roleAssignmentName = guid(templateStorageAccountContainer.id, appName, storageBlobDataReaderRoleDefinitionId)
var storageBlobDataReaderRoleDefinitionId = resourceId('Microsoft.Authorization/roleDefinitions', '2a2b9908-6ea1-4ae2-8e65-a410df84e7d1')
resource roleAssignment 'Microsoft.Authorization/roleAssignments@2022-04-01' = if (integrateTemplateStore) {
  name: guid(roleAssignmentName)
  scope: templateStorageAccountContainer
  properties: {
    principalId: containerApp.identity.principalId
    principalType: 'ServicePrincipal'
    roleDefinitionId: storageBlobDataReaderRoleDefinitionId
  }
}

// Output
output containerAppFQDN string = containerApp.properties.configuration.ingress.fqdn
output containerAppLatestRevisionName string = containerApp.properties.latestRevisionName
<|MERGE_RESOLUTION|>--- conflicted
+++ resolved
@@ -1,280 +1,253 @@
-/*
-This template deploys the following:
-* A container app running the FHIR-Converter
-* Role assignment for the container app to read custom templates from the storage container (if the template storage account and container names are specified)
-*/
-
-@description('Location where the resources are deployed. For list of Azure regions where Container Apps is available, see [Products available by region](https://azure.microsoft.com/en-us/explore/global-infrastructure/products-by-region/?products=container-apps)')
-@allowed([
-  'australiaeast'
-  'brazilsouth'
-  'canadacentral'
-  'canadaeast'
-  'centralindia'
-  'centralus'
-  'chinanorth3'
-  'eastasia'
-  'eastus'
-  'eastus2'
-  'francecentral'
-  'germanywestcentral'
-  'japaneast'
-  'koreacentral'
-  'northcentralus'
-  'northeurope'
-  'norwayeast'
-  'southafricanorth'
-  'southcentralus'
-  'southeastasia'
-  'swedencentral'
-  'switzerlandnorth'
-  'uaenorth'
-  'uksouth'
-  'ukwest'
-  'westcentralus'
-  'westeurope'
-  'westus'
-  'westus2'
-  'westus3'
-])
-param location string
-
-@description('The name of the container app running the FHIR-Converter service.')
-param appName string
-
-@description('The name of the container apps environment where the app will run.')
-param envName string
-
-@description('Name of storage account containing custom templates. Leave blank if using default templates.')
-param templateStorageAccountName string = ''
-
-@description('Name of the container in the storage account containing custom templates. Leave blank if using default templates.')
-param templateStorageAccountContainerName string = ''
-
-@description('Name of the key vault containing the application insights connection string secret.')
-param keyVaultName string = ''
-
-@description('Name of the user-assigned managed identity to be used by the container app to access key vault secrets.')
-param keyVaultUAMIName string = ''
-
-@description('Minimum possible number of replicas per revision as the container app scales.')
-param minReplicas int = 0
-
-@description('Maximum possible number of replicas per revision as the container app scales.')
-param maxReplicas int = 30
-
-@description('CPU usage limit in cores.')
-param cpuLimit string = '1.0'
-
-@description('Memory usage limit in Gi.')
-param memoryLimit string = '2Gi'
-
-@description('If set to true, security will be enabled on the API endpoint.')
-param securityEnabled bool = false
-
-@description('List of audiences that the authentication token is intended for.')
-param securityAuthenticationAudiences array = []
-
-@description('Issuing authority of the JWT token.')
-param securityAuthenticationAuthority string = ''
-
-@description('Tag of the image to deploy. To see available image versions, visit the [FHIR Converter MCR page](https://mcr.microsoft.com/en-us/product/healthcareapis/fhir-converter/tags)')
-param imageTag string
-
-@description('Timestamp to append to container name. Defaults to time of deployment.')
-param timestamp string = utcNow('yyyyMMddHHmmss')
-
-@description('The ID of the user-assigned managed identity to be used by the container app to access application insights.')
-param applicationInsightsUAMIName string = ''
-<<<<<<< HEAD
-
-param applicationInsightsConnectionStringSecretName string = ''
-
-var configureApplicationInsights = !empty(applicationInsightsUAMIName)
-=======
-
-param applicationInsightsConnectionStringSecretName string = ''
->>>>>>> 4bd5aff5
-
-// Get the UAMI with access to application insights
-resource applicationInsightsUAMI 'Microsoft.ManagedIdentity/userAssignedIdentities@2023-01-31' existing = if (configureApplicationInsights) {
-  name: applicationInsightsUAMIName
-}
-
-// Get the container apps environment
-resource containerAppsEnvironment 'Microsoft.App/managedEnvironments@2023-05-01' existing = {
-  name: envName
-}
-
-var configureApplicationInsights = !empty(applicationInsightsUAMIName)
-
-resource applicationInsightsUAMI 'Microsoft.ManagedIdentity/userAssignedIdentities@2023-01-31' existing = if (configureApplicationInsights) {
-  name: applicationInsightsUAMIName
-}
-
-// Security configuration
-var securityEnabledConfigName = 'ConvertService__Security__Enabled'
-var securityAuthenticationAudiencesConfigNamePrefix = 'ConvertService__Security__Authentication__Audiences__'
-var securityAuthenticationAuthorityConfigName = 'ConvertService__Security__Authentication__Authority'
-<<<<<<< HEAD
-
-var securityEnabledConfiguration = [
-=======
-var securityConfiguration = union([
->>>>>>> 4bd5aff5
-  {
-    name: securityEnabledConfigName
-    value: string(securityEnabled)
-  }
-<<<<<<< HEAD
-]
-
-var securityAuthenticationAuthorityConfig = [
-=======
-], (securityEnabled ? [
->>>>>>> 4bd5aff5
-  {
-    name: securityAuthenticationAuthorityConfigName
-    value: securityAuthenticationAuthority
-  }
-] : []))
-
-var securityAuthenticationAudiencesConfig = [for (audience, i) in securityAuthenticationAudiences: {
-    name: '${securityAuthenticationAudiencesConfigNamePrefix}${i}'
-    value: audience
-}]
-
-<<<<<<< HEAD
-var securityConfiguration = concat(securityEnabledConfiguration, securityEnabled ? concat(securityAuthenticationAuthorityConfig, securityAuthenticationAudiencesConfig) : [])
-
-=======
->>>>>>> 4bd5aff5
-var integrateTemplateStore = !empty(templateStorageAccountName) && !empty(templateStorageAccountContainerName)
-
-// Template hosting configuration
-var storageEnvironmentSuffix = az.environment().suffixes.storage
-var blobTemplateHostingConfigurationName = 'TemplateHosting__StorageAccountConfiguration__ContainerUrl'
-var blobTemplateHostingConfigurationValue = 'https://${templateStorageAccountName}.blob.${storageEnvironmentSuffix}/${templateStorageAccountContainerName}'
-var blobTemplateHostingConfiguration = integrateTemplateStore ? [
-  {
-    name: blobTemplateHostingConfigurationName
-    value: blobTemplateHostingConfigurationValue
-  }
-] : []
-
-// Application insights configuration
-var applicationInsightsConnectionStringConfigurationName = 'ConvertService__Telemetry__AzureMonitor__ApplicationInsightsConnectionString'
-var applicationInsightsUAMIClientIdConfigurationName = 'ConvertService__Telemetry__AzureMonitor__ManagedIdentityClientId'
-var telemetryConfiguration = configureApplicationInsights ? [
-    {
-        name: applicationInsightsConnectionStringConfigurationName
-        secretRef: applicationInsightsConnectionStringSecretName
-    }
-    {
-        name: applicationInsightsUAMIClientIdConfigurationName
-        value: applicationInsightsUAMI.properties.clientId
-    }
-] : []
-
-// Environment Variables for Container App
-<<<<<<< HEAD
-var envConfiguration =  concat(securityConfiguration, telemetryConfiguration, blobTemplateHostingConfiguration)
-=======
-var envConfiguration =  concat(securityConfiguration, securityAuthenticationAudiencesConfig, telemetryConfiguration, blobTemplateHostingConfiguration)
->>>>>>> 4bd5aff5
-
-var imageName = 'healthcareapis/fhir-converter'
-
-// Configure identities
-var applicationInsightsUAMIResourceId = configureApplicationInsights ? applicationInsightsUAMI.id : ''
-var keyVaultUAMIResourceId = resourceId('Microsoft.ManagedIdentity/userAssignedIdentities', keyVaultUAMIName)
-var userAssignedIdentities = configureApplicationInsights ? {
-  '${applicationInsightsUAMIResourceId}' : {}
-  '${keyVaultUAMIResourceId}' : {}
-} : {}
-
-var akvEnvironmentSuffix = az.environment().suffixes.keyvaultDns
-var applicationInsightsConnStringAKVSecretUrl = 'https://${keyVaultName}${akvEnvironmentSuffix}/secrets/${applicationInsightsConnectionStringSecretName}'
-
-resource containerApp 'Microsoft.App/containerApps@2023-05-01' = {
-  name: appName
-  location: location
-  identity: (configureApplicationInsights) ? {
-    type: 'SystemAssigned, UserAssigned'
-    userAssignedIdentities: userAssignedIdentities
-  } : {
-    type: 'SystemAssigned'
-  }
-  properties:{
-    managedEnvironmentId: containerAppsEnvironment.id
-    configuration: {
-      ingress: {
-        targetPort: 8080
-        external: true
-      }
-      secrets: configureApplicationInsights ? [
-        {
-          name: applicationInsightsConnectionStringSecretName
-          keyVaultUrl: applicationInsightsConnStringAKVSecretUrl
-          identity: keyVaultUAMIResourceId
-        }
-      ] : []
-    }
-    template: {
-      containers: [
-        {
-          image: 'mcr.microsoft.com/${imageName}:${imageTag}'
-          name: 'fhir-converter-${timestamp}'
-          env: envConfiguration
-          resources: {
-            cpu: json(cpuLimit)
-            memory: memoryLimit
-          }
-        }
-      ]
-      scale: {
-        minReplicas: minReplicas
-        maxReplicas: maxReplicas
-      }
-    }
-  }
-  tags: {
-    fhirConverterEnvName: envName
-    fhirConverterAppName: appName
-    fhirConverterImageName: imageName
-    fhirConverterImageVersion: imageTag
-  }
-}
-
-// Reference the existing storage account
-resource templateStorageAccount 'Microsoft.Storage/storageAccounts@2022-09-01' existing = if (integrateTemplateStore) {
-  name: templateStorageAccountName
-}
-
-// Reference the existing blob service
-resource templateBlobService 'Microsoft.Storage/storageAccounts/blobServices@2022-09-01' existing = if (integrateTemplateStore) {
-  name: 'default'
-  parent: templateStorageAccount
-}
-
-// Reference the existing container
-resource templateStorageAccountContainer 'Microsoft.Storage/storageAccounts/blobServices/containers@2022-09-01' existing = if (integrateTemplateStore) {
-  name: templateStorageAccountContainerName
-  parent: templateBlobService
-}
-
-var roleAssignmentName = guid(templateStorageAccountContainer.id, appName, storageBlobDataReaderRoleDefinitionId)
-var storageBlobDataReaderRoleDefinitionId = resourceId('Microsoft.Authorization/roleDefinitions', '2a2b9908-6ea1-4ae2-8e65-a410df84e7d1')
-resource roleAssignment 'Microsoft.Authorization/roleAssignments@2022-04-01' = if (integrateTemplateStore) {
-  name: guid(roleAssignmentName)
-  scope: templateStorageAccountContainer
-  properties: {
-    principalId: containerApp.identity.principalId
-    principalType: 'ServicePrincipal'
-    roleDefinitionId: storageBlobDataReaderRoleDefinitionId
-  }
-}
-
-// Output
-output containerAppFQDN string = containerApp.properties.configuration.ingress.fqdn
-output containerAppLatestRevisionName string = containerApp.properties.latestRevisionName
+/*
+This template deploys the following:
+* A container app running the FHIR-Converter
+* Role assignment for the container app to read custom templates from the storage container (if the template storage account and container names are specified)
+*/
+
+@description('Location where the resources are deployed. For list of Azure regions where Container Apps is available, see [Products available by region](https://azure.microsoft.com/en-us/explore/global-infrastructure/products-by-region/?products=container-apps)')
+@allowed([
+  'australiaeast'
+  'brazilsouth'
+  'canadacentral'
+  'canadaeast'
+  'centralindia'
+  'centralus'
+  'chinanorth3'
+  'eastasia'
+  'eastus'
+  'eastus2'
+  'francecentral'
+  'germanywestcentral'
+  'japaneast'
+  'koreacentral'
+  'northcentralus'
+  'northeurope'
+  'norwayeast'
+  'southafricanorth'
+  'southcentralus'
+  'southeastasia'
+  'swedencentral'
+  'switzerlandnorth'
+  'uaenorth'
+  'uksouth'
+  'ukwest'
+  'westcentralus'
+  'westeurope'
+  'westus'
+  'westus2'
+  'westus3'
+])
+param location string
+
+@description('The name of the container app running the FHIR-Converter service.')
+param appName string
+
+@description('The name of the container apps environment where the app will run.')
+param envName string
+
+@description('Name of storage account containing custom templates. Leave blank if using default templates.')
+param templateStorageAccountName string = ''
+
+@description('Name of the container in the storage account containing custom templates. Leave blank if using default templates.')
+param templateStorageAccountContainerName string = ''
+
+@description('Name of the key vault containing the application insights connection string secret.')
+param keyVaultName string = ''
+
+@description('Name of the user-assigned managed identity to be used by the container app to access key vault secrets.')
+param keyVaultUAMIName string = ''
+
+@description('Minimum possible number of replicas per revision as the container app scales.')
+param minReplicas int = 0
+
+@description('Maximum possible number of replicas per revision as the container app scales.')
+param maxReplicas int = 30
+
+@description('CPU usage limit in cores.')
+param cpuLimit string = '1.0'
+
+@description('Memory usage limit in Gi.')
+param memoryLimit string = '2Gi'
+
+@description('If set to true, security will be enabled on the API endpoint.')
+param securityEnabled bool = false
+
+@description('List of audiences that the authentication token is intended for.')
+param securityAuthenticationAudiences array = []
+
+@description('Issuing authority of the JWT token.')
+param securityAuthenticationAuthority string = ''
+
+@description('Tag of the image to deploy. To see available image versions, visit the [FHIR Converter MCR page](https://mcr.microsoft.com/en-us/product/healthcareapis/fhir-converter/tags)')
+param imageTag string
+
+@description('Timestamp to append to container name. Defaults to time of deployment.')
+param timestamp string = utcNow('yyyyMMddHHmmss')
+
+@description('The ID of the user-assigned managed identity to be used by the container app to access application insights.')
+param applicationInsightsUAMIName string = ''
+
+@description('The name of the secret in the key vault containing the application insights connection string.')
+param applicationInsightsConnectionStringSecretName string = ''
+
+// Get the container apps environment
+resource containerAppsEnvironment 'Microsoft.App/managedEnvironments@2023-05-01' existing = {
+  name: envName
+}
+
+var configureApplicationInsights = !empty(applicationInsightsUAMIName)
+
+resource applicationInsightsUAMI 'Microsoft.ManagedIdentity/userAssignedIdentities@2023-01-31' existing = if (configureApplicationInsights) {
+  name: applicationInsightsUAMIName
+}
+
+// Security configuration
+var securityEnabledConfigName = 'ConvertService__Security__Enabled'
+var securityAuthenticationAudiencesConfigNamePrefix = 'ConvertService__Security__Authentication__Audiences__'
+var securityAuthenticationAuthorityConfigName = 'ConvertService__Security__Authentication__Authority'
+
+var securityEnabledConfiguration = [
+  {
+    name: securityEnabledConfigName
+    value: string(securityEnabled)
+  }
+]
+
+var securityAuthenticationAuthorityConfig = [
+  {
+    name: securityAuthenticationAuthorityConfigName
+    value: securityAuthenticationAuthority
+  }
+]
+
+var securityAuthenticationAudiencesConfig = [for (audience, i) in securityAuthenticationAudiences: {
+    name: '${securityAuthenticationAudiencesConfigNamePrefix}${i}'
+    value: audience
+}]
+
+var securityConfiguration = concat(securityEnabledConfiguration, securityEnabled ? concat(securityAuthenticationAuthorityConfig, securityAuthenticationAudiencesConfig) : [])
+var integrateTemplateStore = !empty(templateStorageAccountName) && !empty(templateStorageAccountContainerName)
+
+// Template hosting configuration
+var storageEnvironmentSuffix = az.environment().suffixes.storage
+var blobTemplateHostingConfigurationName = 'TemplateHosting__StorageAccountConfiguration__ContainerUrl'
+var blobTemplateHostingConfigurationValue = 'https://${templateStorageAccountName}.blob.${storageEnvironmentSuffix}/${templateStorageAccountContainerName}'
+var blobTemplateHostingConfiguration = integrateTemplateStore ? [
+  {
+    name: blobTemplateHostingConfigurationName
+    value: blobTemplateHostingConfigurationValue
+  }
+] : []
+
+// Application insights configuration
+var applicationInsightsConnectionStringConfigurationName = 'ConvertService__Telemetry__AzureMonitor__ApplicationInsightsConnectionString'
+var applicationInsightsUAMIClientIdConfigurationName = 'ConvertService__Telemetry__AzureMonitor__ManagedIdentityClientId'
+var telemetryConfiguration = configureApplicationInsights ? [
+    {
+        name: applicationInsightsConnectionStringConfigurationName
+        secretRef: applicationInsightsConnectionStringSecretName
+    }
+    {
+        name: applicationInsightsUAMIClientIdConfigurationName
+        value: applicationInsightsUAMI.properties.clientId
+    }
+] : []
+
+// Environment Variables for Container App
+var envConfiguration =  concat(securityConfiguration, telemetryConfiguration, blobTemplateHostingConfiguration)
+
+var imageName = 'healthcareapis/fhir-converter'
+
+// Configure identities
+var applicationInsightsUAMIResourceId = configureApplicationInsights ? applicationInsightsUAMI.id : ''
+var keyVaultUAMIResourceId = resourceId('Microsoft.ManagedIdentity/userAssignedIdentities', keyVaultUAMIName)
+var userAssignedIdentities = configureApplicationInsights ? {
+  '${applicationInsightsUAMIResourceId}' : {}
+  '${keyVaultUAMIResourceId}' : {}
+} : {}
+
+var akvEnvironmentSuffix = az.environment().suffixes.keyvaultDns
+var applicationInsightsConnStringAKVSecretUrl = 'https://${keyVaultName}${akvEnvironmentSuffix}/secrets/${applicationInsightsConnectionStringSecretName}'
+
+resource containerApp 'Microsoft.App/containerApps@2023-05-01' = {
+  name: appName
+  location: location
+  identity: (configureApplicationInsights) ? {
+    type: 'SystemAssigned, UserAssigned'
+    userAssignedIdentities: userAssignedIdentities
+  } : {
+    type: 'SystemAssigned'
+  }
+  properties:{
+    managedEnvironmentId: containerAppsEnvironment.id
+    configuration: {
+      ingress: {
+        targetPort: 8080
+        external: true
+      }
+      secrets: configureApplicationInsights ? [
+        {
+          name: applicationInsightsConnectionStringSecretName
+          keyVaultUrl: applicationInsightsConnStringAKVSecretUrl
+          identity: keyVaultUAMIResourceId
+        }
+      ] : []
+    }
+    template: {
+      containers: [
+        {
+          image: 'mcr.microsoft.com/${imageName}:${imageTag}'
+          name: 'fhir-converter-${timestamp}'
+          env: envConfiguration
+          resources: {
+            cpu: json(cpuLimit)
+            memory: memoryLimit
+          }
+        }
+      ]
+      scale: {
+        minReplicas: minReplicas
+        maxReplicas: maxReplicas
+      }
+    }
+  }
+  tags: {
+    fhirConverterEnvName: envName
+    fhirConverterAppName: appName
+    fhirConverterImageName: imageName
+    fhirConverterImageVersion: imageTag
+  }
+}
+
+// Reference the existing storage account
+resource templateStorageAccount 'Microsoft.Storage/storageAccounts@2022-09-01' existing = if (integrateTemplateStore) {
+  name: templateStorageAccountName
+}
+
+// Reference the existing blob service
+resource templateBlobService 'Microsoft.Storage/storageAccounts/blobServices@2022-09-01' existing = if (integrateTemplateStore) {
+  name: 'default'
+  parent: templateStorageAccount
+}
+
+// Reference the existing container
+resource templateStorageAccountContainer 'Microsoft.Storage/storageAccounts/blobServices/containers@2022-09-01' existing = if (integrateTemplateStore) {
+  name: templateStorageAccountContainerName
+  parent: templateBlobService
+}
+
+var roleAssignmentName = guid(templateStorageAccountContainer.id, appName, storageBlobDataReaderRoleDefinitionId)
+var storageBlobDataReaderRoleDefinitionId = resourceId('Microsoft.Authorization/roleDefinitions', '2a2b9908-6ea1-4ae2-8e65-a410df84e7d1')
+resource roleAssignment 'Microsoft.Authorization/roleAssignments@2022-04-01' = if (integrateTemplateStore) {
+  name: guid(roleAssignmentName)
+  scope: templateStorageAccountContainer
+  properties: {
+    principalId: containerApp.identity.principalId
+    principalType: 'ServicePrincipal'
+    roleDefinitionId: storageBlobDataReaderRoleDefinitionId
+  }
+}
+
+// Output
+output containerAppFQDN string = containerApp.properties.configuration.ingress.fqdn
+output containerAppLatestRevisionName string = containerApp.properties.latestRevisionName