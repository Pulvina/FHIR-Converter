# Filters and Tags

⚠ **This document applies to the Liquid engine. Follow [this](https://github.com/microsoft/FHIR-Converter/tree/handlebars) link for the documentation of Handlebars engine.**

## Filters

By default, Liquid provides a set of [standard filters](https://github.com/Shopify/liquid/wiki/Liquid-for-Designers#standard-filters) to assist template creation.
Besides these filters, FHIR Converter also provides some other filters that are useful in conversion, which are listed below.
If these filters do not meet your needs, you can also write your own filters.

### Hl7v2 specific filters
| Filter | Description | Syntax |
|-|-|-|
| get_first_segments | Returns first instance of the segments | `{% assign result = hl7v2Data \| get_first_segments: 'segment1\|segment2\|...' -%}` |
| get_segment_lists | Extracts HL7 v2 segments | `{% assign result = hl7v2Data \| get_segment_lists: 'segment1\|segment2\|...' -%}` |
| get_related_segment_list | Given a segment and related segment name, returns the collection of related named segments | `{% assign result = hl7v2Data \| get_related_segment_list: parentSegment, 'childSegmentName' -%}` |
| get_parent_segment | Given a child segment name and overall message index, returns the first matched parent segment | `{% assign result = hl7v2Data \| get_parent_segment: 'childSegmentName', 3, 'parentSegmentName' -%}` |
| has_segments | Checks if HL7 v2 message has segments | `{% assign result = hl7v2Data \| has_segments: 'segment1\|segment2\|...' -%}` | 
| split_data_by_segments | Given an HL7 v2 message and segment name(s) as the separator(s), returns the message list split by separator(s). <br> Note: Each segment separator will be retained as the first segment of each message in the list, while the segments before the first separator (which may be empty) will be retained as the first message in the list without any separator. |  `{% assign result = hl7v2Data \| split_data_by_segments: 'segment1\|segment2\|...' -%}` | 

### C-CDA specific filters
| Filter | Description | Syntax |
|-|-|-|
| get_first_ccda_sections | Returns first instance (non-alphanumeric chars replace by '_' in name) of the sections | `{% assign firstSections = msg \| get_first_ccda_sections: 'Problems' -%}` |
| get_ccda_section_lists | Returns instance list (non-alphanumeric chars replace by '_' in name) for the given sections | `{% assign sections = msg \| get_ccda_section_lists: 'Problems' -%}` |
| get_first_ccda_sections_by_template_id | Returns first instance (non-alphanumeric chars replace by '_' in name) of the sections by template id | `{% assign firstSections = msg \| get_first_ccda_sections_by_template_id: '2.16.840.1.113883.10.20.22.2.5.1' -%}` |

### String Filters
| Filter | Description | Syntax |
|-|-|-|
| char_at | Returns char at position index | `{{ 'foo' \| char_at: 0 }} #=> 'f'` |
| contains | Returns true if a string includes another string | `{{ 'foo' \| contains: 'fo' }} #=> true` |
| escape_special_chars | Returns string with special chars escaped | `{{ '\E' \| escape_special_chars }} #=> '\\E'` |
| unescape_special_chars | Returns string after removing escaping of special char | `{{ '\\E' \| unescape_special_chars }} #=> '\E'` |
| match | Returns an array containing matches with a regular expression | `{% assign m = code \| match: '[0123456789.]+' -%}` |
| to_json_string | Converts to JSON string | `{% assign msgJsonString = msg \| to_json_string -%}` |
| to_double | Converts string to double | `{{ "100.01" \| to_double }} ` |
| base64_encode | Returns base64 encoded string | `{{ decodedData \| base64_encode }}` |
| base64_decode | Returns base64 decoded string | `{{ encodedData \| base64_decode }}` |
| sha1_hash | Returns SHA1 hash (in hex) of given string | `{{ inputData \| sha1_hash }}` |
| gzip | Returns compressed string | `{{ uncompressedData \| gzip }}` |
| gunzip_base64_string | Returns decompressed string | `{{ compressedData \| gunzip_base64_string }}` |

### Math filters
| Filter | Description | Syntax |
|-|-|-|
| is_nan | Checks if the object is not a number | `{{ true \| is_nan }} #=> true` |
| abs | Returns the absolute value of a number | `{{ -2019.6 \| abs }} #=> 2019.6` |
| pow | Returns the base to the exponent power, that is, base^exponent | `{{ 3 \| pow: 3 }} #=> 27` |
| random | Returns a non-negative random integer that is less than the specified maximum. | `{{ 100 \| random }} #=> 52` |
| sign | Returns either a positive or negative +/- 1, indicating the sign of a number passed into the argument. If the number passed into is 0, it will return a 0. Note that if the number is positive, an explicit (+) will not be returned | `{{ -5 \| sign }} #=> -1` | 
| truncate_number | Returns the integer part of a number by removing any fractional digits | `{{ -34.53 \| truncate_number }} #=> -34` |
| divide | Divides first number by the second number and return a double | `{{ 5 \| divide: 2 }} #=> 2.5` | 

### DateTime filters
| Filter | Description | Syntax |
|-|-|-|
<<<<<<< HEAD
| add_hyphens_date | Adds hyphens to a date or a partial date that does not have hyphens to make it into a valid FHIR format. The input date format is YYYY, YYYYMM, or YYYYMMDD. The output format is a valid FHIR date or a partial date format: YYYY, YYYY-MM, or YYYY-MM-DD.  | `{{ PID.7.Value \| add_hyphens_date }}` |
| format_as_date_time | Converts valid HL7v2 and C-CDA datetime to a valid FHIR datetime format. The input datetime format is datetime or partial datetime without hyphens: YYYY[MM[DD[HH[MM[SS[.S[S[S[S]]]]]]]]][+/-ZZZZ]. For example, the input 20040629175400000 will have the output 2004-06-29T17:54:00.000Z. Provides parameters to handle different time zones: preserve, utc, local. The default method is preserve. | `{{ PID.29.Value \| format_as_date_time: 'utc' }}` |
| now | Provides the current time in a specific format. The default format is yyyy-MM-ddTHH:mm:ss.FFFZ. | `{{ '' \| now: 'dddd, dd MMMM yyyy HH:mm:ss' }}` |
| add_seconds | Adds double seconds on a valid [FHIR datetime](http://hl7.org/fhir/R4/datatypes.html) (e.g.2021-01-01T00:00:00Z). Provides parameters to handle different time zones: preserve, utc, local. The default method is preserve. | `{{ "2021-01-01T00:00:00Z" \| add_seconds:100.1, 'utc' }}` |

DateTime filters usage examples:

- add_hyphens_date
```
    {{ "2001" | add_hyphens_date }} -> 2001
    {{ "200101" | add_hyphens_date }} -> 2001-01
    {{ "20010101" | add_hyphens_date }} -> 2001-01-01
```

- format_as_date_time
```
    {{ "20110103143428-0800" | format_as_date_time }} -> 2011-01-03T14:34:28-08:00
    {{ "20110103143428-0800" | format_as_date_time: 'preserve' }} -> 2011-01-03T14:34:28-08:00
    {{ "20110103143428-0800" | format_as_date_time: 'utc' }} -> 2011-01-03T22:34:28Z
```
>[Note] : `format_as_date_time` and `add_hyphens_date` are used to convert HL7v2 and C-CDA date and datetime format to FHIR. For other date or datetime's reformat, please refer to the standard filter [date](https://shopify.dev/api/liquid/filters/additional-filters#date).
- now
```
    {{ "" | now  }} -> 2022-03-22T06:50:25.071Z // an example time
    {{ "" | now: 'dddd, dd MMMM yyyy HH:mm:ss' }} -> Tuesday, 22 March 2022 06:52:15
    {{ "" | now: 'd' }} -> 3/22/2022
```
> [Note] : Input string will not affect the result.
- add_seconds
```
    {{ "1970-01-01T00:01:00.000+10:00" | add_seconds: -60, 'utc' }} -> 1969-12-31T14:00:00.000Z
    {{ "1970-01-01T00:01:00Z" | add_seconds: 60.1230 }} -> 1970-01-01T00:02:00.123Z
    {{ "1970-01-01T00:01:00+14:00" | add_seconds: 60, 'preserve' }} -> 1970-01-01T00:01:01+14:00
```

> [Note] : If the input is a partial datetime without time zone, it will be set to the first day of the year and 00:00:00 clock time with local time zone as suffix. e.g. In the location with +08:00 time zone, the input string "201101031434" will be filled to "20110103143400+0800". The template {{ "201101031434" | format_as_date_time: 'utc'}} will output 2011-01-03T06:34:00Z when running at +08:00 location.

=======
| add_hyphens_date | Adds hyphens to a date without hyphens | `{{ PID.7.Value \| add_hyphens_date }}` |
| format_as_date_time | Converts an YYYYMMDDHHmmssSSS string (e.g. 20040629175400000) to a dateTime format (e.g. 2004-06-29T17:54:00.000z). Provides parameters to handle time zone: `preserve`, `utc`, `local`. The default method is `local`. | `{{ PID.29.Value \| format_as_date_time: 'utc' }}` |
| now | Provides current time in a specific format. The default format is "yyyy-MM-ddTHH:mm:ss.FFFZ". | `{{ '' \| now: 'dddd, dd MMMM yyyy HH:mm:ss' }}` |
| add_seconds | Adds double seconds on datetime in FHIR format. Provides parameters to set time zones: `preserve`, `utc`, `local`. The default is set to the parameter `preserve`. | `{{ "2021-01-01T00:00:00Z" \| add_seconds:100.1 }}` |
>>>>>>> b5d3adbd

### Collection filters
| Filter | Description | Syntax |
|-|-|-|
| to_array | Returns an array created (if needed) from given object | `{% assign authors = msg.ClinicalDocument.author \| to_array -%}` |
| concat | Returns the concatenation of provided arrays | `{% assign ethnicCodes = ethnicCodes1 \| concat: ethnicCodes2 -%}` |
| batch_render | Render every entry in a collection with a snippet and a variable name set in snippet | `{{ firstSections.2_16_840_1_113883_10_20_22_2_5_1.entry \| to_array \| batch_render: 'Entry/Problem/entry', 'entry' }}` |

### Miscellaneous filters
| Filter | Description | Syntax |
|-|-|-|
| get_property | Returns a specific property of a coding with mapping file [CodeSystem.json](../data/Templates/Hl7v2/CodeSystem/CodeSystem.json) | `{{ PID.8.Value \| get_property: 'CodeSystem/Gender', 'code' }}` |
| generate_uuid | Generates an ID based on an input string | `{% assign patientId = firstSegments.PID.3.1.Value \| generate_uuid -%}` |
| generate_id_input | Generates an input string for generate_uuid with 1) the resource type, 2) whether a base ID is required, 3) the base ID (optional) | `{{ identifiers \| generate_id_input: 'Observation', false, baseId \| generate_uuid }}` |

## Tags

By default, Liquid provides a set of standard [tags](https://github.com/Shopify/liquid/wiki/Liquid-for-Designers#tags) to assist template creation. Besides these tags, FHIR Converter also provides some other tags that are useful in conversion, which are listed below. If these tags do not meet your needs, you can also write your own tags.

| Tag | Description | Syntax |
|-|-|-|
| evaluate | Evaluates an ID with an ID generation template and input data | `{% evaluate patientId using 'Utils/GenerateId' obj:msg.ClinicalDocument.recordTarget.patientRole -%}` |<|MERGE_RESOLUTION|>--- conflicted
+++ resolved
@@ -55,7 +55,8 @@
 ### DateTime filters
 | Filter | Description | Syntax |
 |-|-|-|
-<<<<<<< HEAD
+
+
 | add_hyphens_date | Adds hyphens to a date or a partial date that does not have hyphens to make it into a valid FHIR format. The input date format is YYYY, YYYYMM, or YYYYMMDD. The output format is a valid FHIR date or a partial date format: YYYY, YYYY-MM, or YYYY-MM-DD.  | `{{ PID.7.Value \| add_hyphens_date }}` |
 | format_as_date_time | Converts valid HL7v2 and C-CDA datetime to a valid FHIR datetime format. The input datetime format is datetime or partial datetime without hyphens: YYYY[MM[DD[HH[MM[SS[.S[S[S[S]]]]]]]]][+/-ZZZZ]. For example, the input 20040629175400000 will have the output 2004-06-29T17:54:00.000Z. Provides parameters to handle different time zones: preserve, utc, local. The default method is preserve. | `{{ PID.29.Value \| format_as_date_time: 'utc' }}` |
 | now | Provides the current time in a specific format. The default format is yyyy-MM-ddTHH:mm:ss.FFFZ. | `{{ '' \| now: 'dddd, dd MMMM yyyy HH:mm:ss' }}` |
@@ -93,12 +94,6 @@
 
 > [Note] : If the input is a partial datetime without time zone, it will be set to the first day of the year and 00:00:00 clock time with local time zone as suffix. e.g. In the location with +08:00 time zone, the input string "201101031434" will be filled to "20110103143400+0800". The template {{ "201101031434" | format_as_date_time: 'utc'}} will output 2011-01-03T06:34:00Z when running at +08:00 location.
 
-=======
-| add_hyphens_date | Adds hyphens to a date without hyphens | `{{ PID.7.Value \| add_hyphens_date }}` |
-| format_as_date_time | Converts an YYYYMMDDHHmmssSSS string (e.g. 20040629175400000) to a dateTime format (e.g. 2004-06-29T17:54:00.000z). Provides parameters to handle time zone: `preserve`, `utc`, `local`. The default method is `local`. | `{{ PID.29.Value \| format_as_date_time: 'utc' }}` |
-| now | Provides current time in a specific format. The default format is "yyyy-MM-ddTHH:mm:ss.FFFZ". | `{{ '' \| now: 'dddd, dd MMMM yyyy HH:mm:ss' }}` |
-| add_seconds | Adds double seconds on datetime in FHIR format. Provides parameters to set time zones: `preserve`, `utc`, `local`. The default is set to the parameter `preserve`. | `{{ "2021-01-01T00:00:00Z" \| add_seconds:100.1 }}` |
->>>>>>> b5d3adbd
 
 ### Collection filters
 | Filter | Description | Syntax |
